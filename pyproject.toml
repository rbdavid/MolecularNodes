[tool.poetry]
name = "molecularnodes"
version = "4.1.0"
description = "Toolbox for molecular animations with Blender and Geometry Nodes."
authors = ["Brady Johnston <brady.johnston@me.com>"]
license = "MIT"
readme = "README.md"
homepage = "https://bradyajohnston.github.io/MolecularNodes"
repository = "https://github.com/bradyajohnston/MolecularNodes"
documentation = "https://bradyajohnston.github.io/MolecularNodes"


[tool.poetry.dependencies]
<<<<<<< HEAD
python = "~=3.10.0"
bpy = "~=4.0"
MDAnalysis = "==2.7.0"
=======
python = "~=3.11.0"
bpy = "~=4.1"
MDAnalysis = "~=2.7.0"
>>>>>>> b64a5be3
biotite = "==0.40.0"
mrcfile = "==1.4.3"
starfile = "==0.5.6"
pillow = "==10.2.0"
msgpack = "==1.0.7"

[tool.poetry.dev-dependencies]
pytest = "*"
pytest-cov = "*"
pytest-snapshot = "*"
quartodoc = "*"
scipy = "*"


[build-system]
requires = ["poetry-core>=1.1.0"]
build-backend = "poetry.core.masonry.api"

[tool.setuptools_scm]<|MERGE_RESOLUTION|>--- conflicted
+++ resolved
@@ -11,15 +11,9 @@
 
 
 [tool.poetry.dependencies]
-<<<<<<< HEAD
-python = "~=3.10.0"
-bpy = "~=4.0"
-MDAnalysis = "==2.7.0"
-=======
 python = "~=3.11.0"
 bpy = "~=4.1"
 MDAnalysis = "~=2.7.0"
->>>>>>> b64a5be3
 biotite = "==0.40.0"
 mrcfile = "==1.4.3"
 starfile = "==0.5.6"
