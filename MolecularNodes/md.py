--- conflicted
+++ resolved
@@ -14,17 +14,6 @@
 from . import obj
 from . import nodes
 
-<<<<<<< HEAD
-
-class TrajectorySelectionItem(bpy.types.PropertyGroup):
-    """Group of properties for custom selections for MDAnalysis import."""
-    bl_idname = "testing"
-    
-    name: bpy.props.StringProperty(
-        name="Attribute Name", 
-        description="Attribute", 
-        default="custom_selection"
-=======
 bpy.types.Scene.mol_import_md_topology = bpy.props.StringProperty(
     name = 'path_topology', 
     description = 'File path for the toplogy file for the trajectory', 
@@ -32,7 +21,6 @@
     default = '', 
     subtype = 'FILE_PATH', 
     maxlen = 0
->>>>>>> 300e7ebc
     )
 bpy.types.Scene.mol_import_md_trajectory = bpy.props.StringProperty(
     name = 'path_trajectory', 
@@ -80,35 +68,11 @@
     default = 0
 )
 
-<<<<<<< HEAD
-
-# have to manually register this class otherwise the PropertyGroup registration fails
-bpy.utils.register_class(TrajectorySelectionItem)
-bpy.types.Scene.trajectory_selection_list = bpy.props.CollectionProperty(
-    type = TrajectorySelectionItem
-)
-
-class MOL_UL_TrajectorySelectionListUI(bpy.types.UIList):
-    """UI List"""
-    
-    def draw_item(self, context, layout, data, item, 
-                  icon, active_data, active_propname, index):
-        custom_icon = "VIS_SEL_11"
-        
-        if self.layout_type in {'DEFAULT', 'COMPACT'}:
-            layout.label(text = item.name, icon = custom_icon)
-        
-        elif self.layout_type in {'GRID'}:
-            layout.alignment = 'CENTER'
-            layout.label(text = "", icon = custom_icon)
-            
-=======
 class MOL_OT_Import_Protein_MD(bpy.types.Operator):
     bl_idname = "mol.import_protein_md"
     bl_label = "Import Protein MD"
     bl_description = "Load molecular dynamics trajectory"
     bl_options = {"REGISTER", "UNDO"}
->>>>>>> 300e7ebc
 
     @classmethod
     def poll(cls, context):
@@ -152,24 +116,6 @@
         
         return {"FINISHED"}
 
-<<<<<<< HEAD
-
-
-
-def load_trajectory(file_top, 
-                    file_traj,
-                    md_start = 1, 
-                    md_end = 50, 
-                    md_step = 1,
-                    world_scale = 0.01, 
-                    include_bonds = False, 
-                    del_solvent = False,
-                    selection = "not (name H* or name OW)",
-                    name = "default",
-                    custom_selections = None,
-                    ):
-    
-=======
 def load_trajectory(file_top, file_traj, name="NewTrajectory", md_start=0, md_end=49, 
                     md_step=1, world_scale=0.01, include_bonds=True, 
                     selection="not (name H* or name OW)", custom_selections=None) -> (bpy.types.Object, bpy.types.Collection):
@@ -214,7 +160,6 @@
     IOError
         If there is an error reading the files.
     """
->>>>>>> 300e7ebc
     import MDAnalysis as mda
     import MDAnalysis.transformations as trans
     
