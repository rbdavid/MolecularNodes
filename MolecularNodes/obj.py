import bpy
import numpy as np

def create_object(name: str, collection: bpy.types.Collection, locations, bonds=[]) -> bpy.types.Object:
    """
    Create a mesh with the given name in the given collection, using the supplied
    vertex locations and, if provided, bonds as edges.

    Parameters
    ----------
    name : str
        The name of the mesh object to be created.
    collection : bpy.types.Collection
        The collection to which the mesh object will be added.
    locations : array-like
        The list of vertex locations for the mesh, an nx3 np array of locations.
        Each element in the list represents a 3D point (x, y, z) for a vertex.
    bonds : list of tuples, optional
        The list of vertex index pairs representing bonds as edges for the mesh.
        Each tuple should contain two vertex indices (e.g., (index1, index2)).

    Returns
    -------
    bpy.types.Object
        The newly created mesh object.

    Notes
    -----
    - The 'name' should be a unique identifier for the created mesh object.
    - The 'locations' list should contain at least three 3D points to define a 3D triangle.
    - If 'bonds' are not provided, the mesh will have no edges.
    - If 'bonds' are provided, they should be valid vertex indices within the 'locations' list.

    Example
    -------
    ```python
    # Create a mesh object named "MyMesh" in the collection "MyCollection"
    # with vertex locations and bond edges.
    locations = [[0.0, 0.0, 0.0], [1.0, 0.0, 0.0], [1.0, 1.0, 0.0]]
    bonds = [(0, 1), (1, 2), (2, 0)]
    my_object = create_object("MyMesh", bpy.data.collections['Collection'], locations, bonds)
    ```
    """
    # create a new mesh
    mol_mesh = bpy.data.meshes.new(name)
    mol_mesh.from_pydata(locations, bonds, faces=[])
    mol_object = bpy.data.objects.new(name, mol_mesh)
    collection.objects.link(mol_object)
    return mol_object

<<<<<<< HEAD
def add_attribute(object, name, data, type = "FLOAT", domain = "POINT"):
    if type == "FLOAT_VECTOR":
        att = object.data.attributes.new(name, type, domain)
        vec_1d = data.reshape(len(data) * 3)
        att.data.foreach_set('vector', vec_1d)
    else:
        att = object.data.attributes.new(name, type, domain)
        att.data.foreach_set('value', data)
=======
>>>>>>> 98f336c1

def add_attribute(object: bpy.types.Object, name: str, data, type="FLOAT", domain="POINT"):
    """
    Add an attribute to the given object's geometry on the given domain.

    Parameters
    ----------
        object : bpy.types.Object
            The object to which the attribute will be added.
        name : str
            The name of the attribute.
        data : array-like
            The data to be assigned to the attribute. For "FLOAT_VECTOR" attributes, it should be a 1D array
            representing the vector data.
        type : str, optional, default: "FLOAT"
            The data type of the attribute. Possible values are "FLOAT", "FLOAT_VECTOR", "INT", or "BOOLEAN".
        domain : str, optional, default: "POINT"
            The domain to which the attribute is added. Possible values are "POINT" or other domains supported
            by the object.

    Returns
    -------
        Any
            The newly created attribute, which can be further manipulated or used in the 3D environment.

    Notes
    -----
        - The function supports adding both scalar and vector attributes.
        - The "FLOAT_VECTOR" attribute requires the input data to be a 1D array, and it will be reshaped internally
          to represent vectors with 3 components (x, y, z).
    """

    if type == "FLOAT_VECTOR":
        att = object.data.attributes.new(name, type, domain)
        # currently vectors have to be added as a 1d array. may change in the future
        # but currently must be reshaped then added as a 'vector' but supplying a 1d array
        vec_1d = data.reshape(len(data) * 3)
        att.data.foreach_set('vector', vec_1d)
    else:
        att = object.data.attributes.new(name, type, domain)
        att.data.foreach_set('value', data)
    
    return att

def get_attribute(obj: bpy.types.Object, att_name='position') -> np.array:
    """
    Retrieve an attribute from the object as a NumPy array.

    Parameters
    ----------
    obj : bpy.types.Object
        The Blender object from which the attribute will be retrieved.
    att_name : str, optional
        The name of the attribute to retrieve. Default is 'position'.
        
    Returns
    -------
    np.array
        The attribute data as a NumPy array.
    
    Notes
    -----
    - This function retrieves the specified attribute from the object and returns it as a NumPy array.
    - The function assumes that the attribute data type is one of ['INT', 'FLOAT', 'BOOLEAN', 'FLOAT_VECTOR'].

    Example
    -------
    ```python
    # Assuming 'my_object' is a Blender object with an attribute named 'my_attribute'
    attribute_data = get_attribute(my_object, 'my_attribute')
    ```
    """

    # Get the attribute from the object's mesh
    att = obj.to_mesh().attributes[att_name]

    # Map attribute values to a NumPy array based on the attribute data type
    if att.data_type in ['INT', 'FLOAT', 'BOOLEAN']:
        # Define the mapping of Blender data types to NumPy data types
        d_type = {'INT': int, 'FLOAT': float, 'BOOLEAN': bool}
        # Convert attribute values to a NumPy array with the appropriate data type
        att_array = np.array(list(map(lambda x: x.value, att.data.values())), dtype=d_type.get(att.data_type))
    elif att.data_type == "FLOAT_VECTOR":
        # Convert attribute vectors to a NumPy array
        att_array = np.array(list(map(lambda x: x.vector, att.data.values())))
    else:
        # Unsupported data type, return an empty NumPy array
        att_array = np.array([])

    return att_array<|MERGE_RESOLUTION|>--- conflicted
+++ resolved
@@ -48,17 +48,6 @@
     collection.objects.link(mol_object)
     return mol_object
 
-<<<<<<< HEAD
-def add_attribute(object, name, data, type = "FLOAT", domain = "POINT"):
-    if type == "FLOAT_VECTOR":
-        att = object.data.attributes.new(name, type, domain)
-        vec_1d = data.reshape(len(data) * 3)
-        att.data.foreach_set('vector', vec_1d)
-    else:
-        att = object.data.attributes.new(name, type, domain)
-        att.data.foreach_set('value', data)
-=======
->>>>>>> 98f336c1
 
 def add_attribute(object: bpy.types.Object, name: str, data, type="FLOAT", domain="POINT"):
     """
