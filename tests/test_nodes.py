--- conflicted
+++ resolved
@@ -49,20 +49,12 @@
     @pytest.mark.parametrize("code", codes)
     @pytest.mark.parametrize("format", ['mmtf', 'cif'])
     @pytest.mark.parametrize("attribute", ["chain_id", "entity_id"])
-<<<<<<< HEAD
     def test_selection_working(snapshot, attribute, code, format):
         mol = mn.io.pdb.load(code, style='ribbon',
                              cache_dir=temp, format=format)
         group = mol.modifiers['MolecularNodes'].node_group
         node_sel = nodes.add_selection(
             group, mol.name, mol[f'{attribute}s'], attribute)
-=======
-    def test_selection_working(snapshot, attribute, code):
-        mol = mn.io.pdb.load(code, style='ribbon', cache_dir=temp)
-        group = mol.modifiers['MolecularNodes'].node_group
-        node_sel = nodes.add_selection(
-            group, mol.name, mol['chain_id_unique'], attribute)
->>>>>>> 087e8220
 
         n = len(node_sel.inputs)
 
@@ -77,7 +69,6 @@
             "position.txt"
         )
 
-<<<<<<< HEAD
     @pytest.mark.parametrize("code", codes)
     @pytest.mark.parametrize("format", ['mmtf', 'cif'])
     @pytest.mark.parametrize("attribute", ["chain_id", "entity_id"])
@@ -98,8 +89,6 @@
             'color.txt'
         )
 
-=======
->>>>>>> 087e8220
 
 def test_custom_resid_selection():
     node = mn.blender.nodes.resid_multiple_selection(
@@ -117,11 +106,7 @@
     mol = mn.io.local.load(test_data_directory / '1cd3.cif')
     mol.select_set(True)
     group = mn.blender.nodes.chain_color(
-<<<<<<< HEAD
         f'MN_color_chain_{mol.name}', input_list=mol['chain_ids'])
-=======
-        f'MN_color_chain_{mol.name}', input_list=mol['chain_id_unique'])
->>>>>>> 087e8220
 
     assert group
     assert group.interface.items_tree['Chain G'].name == 'Chain G'
@@ -132,11 +117,7 @@
 def test_color_chain(snapshot):
     mol = mn.io.local.load(test_data_directory / '1cd3.cif', style='cartoon')
     group_col = mn.blender.nodes.chain_color(
-<<<<<<< HEAD
         f'MN_color_chain_{mol.name}', input_list=mol['chain_ids'])
-=======
-        f'MN_color_chain_{mol.name}', input_list=mol['chain_id_unique'])
->>>>>>> 087e8220
     group = mol.modifiers['MolecularNodes'].node_group
     node_col = mn.blender.nodes.add_custom(group, group_col.name, [0, -200])
     group.links.new(node_col.outputs[0],
@@ -146,9 +127,6 @@
     snapshot.assert_match(
         utils.sample_attribute_to_string(mol, 'Color', n=500),
         'color_chain_values.txt'
-<<<<<<< HEAD
-    )
-=======
     )
 
 
@@ -198,5 +176,4 @@
             style_node_2.outputs)]
 
         assert len(links_in_1) == len(links_in_2)
-        assert len(links_out_1) == len(links_out_2)
->>>>>>> 087e8220
+        assert len(links_out_1) == len(links_out_2)