--- conflicted
+++ resolved
@@ -36,13 +36,6 @@
     bl_idname = 'MN_MT_NODE_SELECT'
     bl_label = ''
 
-<<<<<<< HEAD
-=======
-    @classmethod
-    def poll(cls, context):
-        return True
-
->>>>>>> ecb1eac5
     def draw(self, context):
         layout = self.layout
         layout.operator_context = "INVOKE_DEFAULT"
@@ -53,13 +46,6 @@
     bl_idname = 'MN_MT_NODE_ASSEMBLY'
     bl_label = ''
 
-<<<<<<< HEAD
-=======
-    @classmethod
-    def poll(cls, context):
-        return True
-
->>>>>>> ecb1eac5
     def draw(self, context):
         layout = self.layout
         layout.operator_context = "INVOKE_DEFAULT"
@@ -73,7 +59,6 @@
     def draw(self, context):
         layout = self.layout
         build_menu(layout, menu_items['DNA'])
-
 
 
 class MN_MT_Node_Animate(bpy.types.Menu):
@@ -134,11 +119,8 @@
         layout.menu('MN_MT_NODE_SELECT', text='Selection', icon_value=256)
         layout.menu('MN_MT_NODE_COLOR', text='Color', icon='COLORSET_07_VEC')
         layout.menu('MN_MT_NODE_ANIMATE', text='Animation', icon_value=409)
-<<<<<<< HEAD
-=======
         layout.menu('MN_MT_NODE_TOPOLOGY', text='Topology',
                     icon='ORIENTATION_CURSOR')
->>>>>>> ecb1eac5
         layout.menu('MN_MT_NODE_ASSEMBLY',
                     text='Assemblies', icon='GROUP_VERTEX')
         layout.menu('MN_MT_NODE_CELLPACK',
