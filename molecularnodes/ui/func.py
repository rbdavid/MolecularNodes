--- conflicted
+++ resolved
@@ -18,27 +18,17 @@
         elif item['name'].startswith("mn."):
             layout.operator(item['name'])
         else:
-<<<<<<< HEAD
-            menu_item_interface(
-                layout, item['label'], item['name'], item['description'].removesuffix('.'))
-=======
             label = item['label']
             name = item['name']
             description = item['description'].split('\n')[0].removesuffix('.')
             menu_item_interface(layout, label=label,
                                 name=name, description=description)
->>>>>>> ecb1eac5
 
 
 def menu_item_interface(layout_function,
                         label,
-<<<<<<< HEAD
-                        node_name,
-                        node_description='Add custom MolecularNodes node group.',
-=======
                         name,
                         description='Add custom MolecularNodes node group.',
->>>>>>> ecb1eac5
                         node_link=False
                         ):
     op = layout_function.operator('mn.add_custom_node_group', text=label)
