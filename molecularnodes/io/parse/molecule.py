--- conflicted
+++ resolved
@@ -180,17 +180,17 @@
         :return: np.ndarray of shape (3,) user-defined centroid of all atoms in
                  the Molecule object
         """
-        positions = self.get_attribute(name='position', 
+        positions = self.get_attribute(name='position',
                                        evaluate=evaluate)
         if centre_type.lower() == 'centroid':
             return np.mean(positions, axis=0)
         elif centre_type.lower() == 'mass':
-            masses = self.get_attribute(name='mass', 
+            masses = self.get_attribute(name='mass',
                                         evaluate=evaluate)
-            return np.sum(masses[:,None] * positions, axis = 0) / np.sum(masses)
+            return np.sum(masses[:, None] * positions, axis=0) / np.sum(masses)
         else:
             print('given `centre_type` value is unexpected. returning zeroes')
-            return np.array([0,0,0])
+            return np.array([0, 0, 0])
 
     def create_model(
         self,
@@ -283,19 +283,19 @@
         # same with the collection of bpy Objects for frames
         self.frames = frames
 
-        # deal with removing centres: 
+        # deal with removing centres:
         # first, remove centroid (whether CoM or CoG) from the Molecule
         if centre:
-            centroid = self.centre(centre_type = centre) 
-            positions = self.get_attribute(name = 'position')
+            centroid = self.centre(centre_type=centre)
+            positions = self.get_attribute(name='position')
             positions -= centroid
-            self.set_attribute(data = positions, 
-                               name = 'position',
-                               type = 'FLOAT_VECTOR',
+            self.set_attribute(data=positions,
+                               name='position',
+                               type='FLOAT_VECTOR',
                                overwrite=True)
         # second, if a frames collection was made, remove each frame's centroid
-        # from the frame's positions; unfortunately each instance in 
-        # self.frame.objects is a bpy.Object rather than a Molecule. so use the 
+        # from the frame's positions; unfortunately each instance in
+        # self.frame.objects is a bpy.Object rather than a Molecule. so use the
         # bl.obj.get_attribute() and bl.obj.set_attribute() functions instead.
         if self.frames and centre:
             for frame in self.frames.objects:
@@ -304,13 +304,14 @@
                     positions -= np.mean(positions, axis=0)
                 elif centre == 'mass':
                     masses = bl.obj.get_attribute(frame, name='mass')
-                    positions -= np.sum(masses[:,None] * positions, axis = 0) / np.sum(masses)
-                bl.obj.set_attribute(frame, 
-                                    name='position', 
-                                    data=positions, 
-                                    type='FLOAT_VECTOR', 
-                                    overwrite=True)
-        
+                    positions -= np.sum(masses[:, None]
+                                        * positions, axis=0) / np.sum(masses)
+                bl.obj.set_attribute(frame,
+                                     name='position',
+                                     data=positions,
+                                     type='FLOAT_VECTOR',
+                                     overwrite=True)
+
         return model
 
     def assemblies(self, as_array=False):
@@ -340,41 +341,9 @@
 
         return assemblies_info
 
-<<<<<<< HEAD
-    # self.data is not instantiated in Molecule class nor in the subclasses (PDB, CIF, etc)
-    def __str__(self):
-        return f"Molecule with {len(self.data)} atoms"
-
-    def __repr__(self):
-        return f"Molecule({self.data})"
-
-    def __eq__(self, other):
-        if isinstance(other, Molecule):
-            return self.data == other.data
-        return False
-
-    def __hash__(self):
-        return hash(tuple(self.data))
-
-    def __len__(self):
-        return len(self.object.data.vertices)
-
-    def __getitem__(self, index):
-        return self.get_attribute(index)
-
-    def __setitem__(self, index, value):
-        self.data[index] = value
-
-    def __iter__(self):
-        return iter(self.data)
-
-    def __contains__(self, value):
-        return value in self.data
-
-=======
     def __repr__(self) -> str:
         return f"<Molecule object: {self.name}>"
->>>>>>> 024bd754
+
 
 def _create_model(array,
                   name=None,
@@ -488,7 +457,7 @@
 
     def att_vdw_radii():
         vdw_radii = np.array(list(map(
-            # divide by 100 to convert from picometres to angstroms which is 
+            # divide by 100 to convert from picometres to angstroms which is
             # what all of coordinates are in
             lambda x: data.elements.get(
                 x, {}).get('vdw_radii', 100.) / 100,
@@ -497,7 +466,7 @@
         return vdw_radii * world_scale
 
     def att_mass():
-        #units: daltons
+        # units: daltons
         mass = np.array(list(map(
             lambda x: data.elements.get(
                 x, {}).get('standard_mass', 0.),
@@ -651,15 +620,13 @@
                 name=mol.name + '_frame_' + str(i),
                 collection=coll_frames,
                 vertices=frame.coord * world_scale
-                #vertices=frame.coord * world_scale - centroid
+                # vertices=frame.coord * world_scale - centroid
             )
             # TODO if update_attribute
             # bl.obj.set_attribute(attribute)
 
-
     # this has started to throw errors for me. I'm not sure why.
-    #mol.mn['molcule_type'] = 'pdb'
-
+    # mol.mn['molcule_type'] = 'pdb'
 
     # add custom properties to the actual blender object, such as number of chains, biological assemblies etc
     # currently biological assemblies can be problematic to holding off on doing that
