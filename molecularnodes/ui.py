import bpy
from . import nodes
from . import pkg
from . import md
from . import density
from . import star
from . import pack

def panel_rcsb(layout_function, ):
    col_main = layout_function.column(heading = '', align = False)
    col_main.alert = False
    col_main.enabled = True
    col_main.active = True
    col_main.use_property_split = False
    col_main.use_property_decorate = False
    col_main.scale_x = 1.0
    col_main.scale_y = 1.0
    col_main.alignment = 'Expand'.upper()
    col_main.label(text = "Download from PDB")
    col_main.prop(
        bpy.context.scene,
        'MN_cache_dir',
        text = 'Cache dir')
    row_import = col_main.row()
    row_import.prop(bpy.context.scene, 'MN_pdb_code', text='PDB ID')
    row_import.operator('mn.import_protein_rcsb', text='Download', icon='IMPORT')
    col_main.prop(bpy.context.scene, 'MN_import_build_assembly')

def panel_local(layout_function, ):
    col_main = layout_function.column(heading = '', align = False)
    col_main.alert = False
    col_main.enabled = True
    col_main.active = True
    col_main.label(text = "Open Local File")
    row_name = col_main.row(align = False)
    row_name.prop(bpy.context.scene, 'MN_import_local_name', 
                    text = "Name", icon_value = 0, emboss = True)
    row_name.operator('mn.import_protein_local', text = "Load", 
                        icon='FILE_TICK', emboss = True)
    row_import = col_main.row()
    row_import.prop(
        bpy.context.scene, 'MN_import_local_path', 
        text = "File path", 
        icon_value = 0, 
        emboss = True
    )

class MN_OT_Import_Method_Selection(bpy.types.Operator):
    bl_idname = "mn.import_method_selection"
    bl_label = "import_method"
    bl_description = "Change Structure Import Method"
    bl_options = {"REGISTER", "UNDO"}
    MN_interface_value: bpy.props.IntProperty(
        name = 'interface_value', 
        description = '', 
        default = 0, 
        subtype = 'NONE'
        )

    @classmethod
    def poll(cls, context):
        return not False

    def execute(self, context):
        bpy.context.scene.MN_import_panel_selection = self.MN_interface_value
        return {"FINISHED"}

    def invoke(self, context, event):
        return self.execute(context)

def MN_change_import_interface(layout_function, label, interface_value, icon):
    if isinstance(icon, str):
        op = layout_function.operator(
            'mn.import_method_selection', 
            text = label, 
            icon = icon, 
            emboss = True, 
            depress = interface_value == bpy.context.scene.MN_import_panel_selection
        )
    elif isinstance(icon, int):
        op = layout_function.operator(
            'mn.import_method_selection', 
            text = label, 
            icon_value = icon, 
            emboss = True, 
            depress = interface_value == bpy.context.scene.MN_import_panel_selection
        )
    op.MN_interface_value = interface_value

def MN_PT_panel_ui(layout_function, scene): 
    layout_function.label(text = "Import Options", icon = "MODIFIER")
    box = layout_function.box()
    grid = box.grid_flow(columns = 2)
    
    grid.prop(bpy.context.scene, 'MN_import_center', 
                text = 'Centre Structure', icon_value=0, emboss=True)
    grid.prop(bpy.context.scene, 'MN_import_del_solvent', 
                text = 'Delete Solvent', icon_value=0, emboss=True)
    grid.prop(bpy.context.scene, 'MN_import_include_bonds', 
                text = 'Import Bonds', icon_value=0, emboss=True)
    grid.prop(bpy.context.scene, "MN_import_default_style")
    panel = layout_function
    # row = panel.row(heading = '', align=True)
    row = panel.grid_flow(row_major = True, columns = 3, align = True)
    row.alignment = 'EXPAND'
    row.enabled = True
    row.alert = False
    
    MN_change_import_interface(row, 'PDB',           0,  "URL")
    MN_change_import_interface(row, 'Local File',    2, 108)
    MN_change_import_interface(row, 'MD Trajectory', 3, 'GP_MULTIFRAME_EDITING')
    MN_change_import_interface(row, 'EM Map', 4, 'VOLUME_DATA')
    MN_change_import_interface(row, 'Star File',     5, 487)
    MN_change_import_interface(row, 'CellPack',     6, 'PARTICLE_POINT')
    
    panel_selection = bpy.context.scene.MN_import_panel_selection

    col = panel.column()
    box = col.box()
    
    if panel_selection == 0:
        row = layout_function.row()
        if not pkg.is_current('biotite'):
            box.enabled = False
            box.alert = True
            box.label(text = "Please install biotite in the addon preferences.")
        
        panel_rcsb(box)
    elif panel_selection == 2:
        if not pkg.is_current('biotite'):
            box.enabled = False
            box.alert = True
            box.label(text = "Please install biotite in the addon preferences.")
        panel_local(box)
    elif panel_selection == 3:
        if not pkg.is_current('MDAnalysis'):
            box.enabled = False
            box.alert = True
            box.label(text = "Please install MDAnalysis in the addon preferences.")
            
        md.panel(box, scene)
    elif panel_selection == 4:
        if not pkg.is_current('mrcfile'):
            box.enabled = False
            box.alert = True
            box.label(text = "Please intall 'mrcfile' in the addon preferences.")
        density.panel(box, scene)
    elif panel_selection == 5:
        for name in ['starfile', 'eulerangles']:
            if not pkg.is_current(name):
                box.enabled = False
                box.alert = True
                box.label(text = f"Please install '{name}' in the addon preferences.")
        star.panel(box, scene)
    elif panel_selection == 6:
        pack.panel(box, scene)

class MN_PT_panel(bpy.types.Panel):
    bl_label = 'Molecular Nodes'
    bl_idname = 'MN_PT_panel'
    bl_space_type = 'PROPERTIES'
    bl_region_type = 'WINDOW'
    bl_context = 'scene'
    bl_order = 0
    bl_options = {'HEADER_LAYOUT_EXPAND'}
    bl_ui_units_x=0

    @classmethod
    def poll(cls, context):
        return not (False)

    def draw_header(self, context):
        layout = self.layout

    def draw(self, context):
        
        MN_PT_panel_ui(self.layout, bpy.context.scene)

class MN_OT_Add_Custom_Node_Group(bpy.types.Operator):
    bl_idname = "mn.add_custom_node_group"
    bl_label = "Add Custom Node Group"
    # bl_description = "Add Molecular Nodes custom node group."
    bl_options = {"REGISTER", "UNDO"}
    node_name: bpy.props.StringProperty(
        name = 'node_name', 
        description = '', 
        default = '', 
        subtype = 'NONE', 
        maxlen = 0
    )
    node_label: bpy.props.StringProperty(name = 'node_label', default = '')
    node_description: bpy.props.StringProperty(
        name = "node_description", 
        description="", 
        default="Add MolecularNodes custom node group.", 
        subtype="NONE"
    )
    node_link: bpy.props.BoolProperty(name = 'node_link', default = True)

    @classmethod
    def poll(cls, context):
        return True
    
    @classmethod
    def description(cls, context, properties):
        return properties.node_description
    
    def execute(self, context):
        try:
            nodes.append(self.node_name, link = self.node_link)
            nodes.add_node(self.node_name, label=self.node_label)
        except RuntimeError:
            self.report({'ERROR'}, 
                        message='Failed to add node. Ensure you are not in edit mode.')
        return {"FINISHED"}
    
    def invoke(self, context, event):
        return self.execute(context)

def menu_item_interface(layout_function, 
                        label, 
                        node_name, 
                        node_description='Add custom MolecularNodes node group.', 
                        node_link = False
                        ):
    op = layout_function.operator('mn.add_custom_node_group', text = label)
    op.node_label = label
    op.node_name = node_name
    op.node_description = node_description
    op.node_link = node_link

class MN_OT_Style_Surface_Custom(bpy.types.Operator):
    bl_idname = "mn.style_surface_custom"
    bl_label = "My Class Name"
    bl_description = "Create a split surface representation.\nGenerates an isosurface \
        based on atomic vdw_radii. Each chain has its own separate surface \
        representation"
    bl_options = {"REGISTER", "UNDO"}
    
    @classmethod
    def poll(cls, context):
        return True

    def execute(self, context):
        obj = context.active_object
        try:
            node_surface = nodes.create_custom_surface(
                name = 'MN_style_surface_' + obj.name + '_split', 
                n_chains = len(obj['chain_id_unique'])
            )
        except:
            node_surface = nodes.append('MN_style_surface')
            self.report({'WARNING'}, message = 'Unable to detect number of chains.')
        nodes.add_node(node_surface.name)
        
        return {"FINISHED"}

class MN_OT_Assembly_Bio(bpy.types.Operator):
    bl_idname = "mn.assembly_bio"
    bl_label = "Build"
    bl_description = "**PDB Downloaded Structures Only**\nAdds node to build \
        biological assembly based on symmetry operations that are extraced from the \
        structure file. Currently this is only supported for structures that were \
        downloaded from the PDB"
    bl_options = {"REGISTER", "UNDO"}
    
    @classmethod
    def poll(cls, context):
        return True

    def execute(self, context):
        from . import assembly
        obj = context.active_object
        transforms_array = assembly.mesh.get_transforms_from_dict(obj['biological_assemblies'])
        data_object = assembly.mesh.create_data_object(
            transforms_array = transforms_array, 
            name = f"data_assembly_{obj.name}"
        )
        
        node_assembly = nodes.create_assembly_node_tree(
            name = obj.name, 
            iter_list = obj['chain_id_unique'], 
            data_object = data_object
            )
        
        nodes.add_node(node_assembly.name)
        
        return {"FINISHED"}

class MN_OT_Color_Custom(bpy.types.Operator):
    bl_idname = "mn.color_custom"
    bl_label = "Custom color by field node."
    bl_options = {"REGISTER", "UNDO"}
    
    description: bpy.props.StringProperty(name = "description", default = "")
    
    node_name: bpy.props.StringProperty(name = "node_name", default = "")
    node_property: bpy.props.StringProperty(name = "node_property", default = "")
    field: bpy.props.StringProperty(name = "field", default = "chain_id")
    prefix: bpy.props.StringProperty(name = "prefix", default = "Chain")
    starting_value: bpy.props.IntProperty(name = "starting_value", default = 0)
    
    @classmethod
    def poll(cls, context):
        return not False
    
    @classmethod
    def description(cls, context, properties):
        return properties.descriptionf
    
    def execute(self, context):
        obj = context.active_object
        try:
            node_color = nodes.chain_color(
                node_name = f"MN_color_{self.node_name}_{obj.name}", 
                input_list = obj[self.node_property], 
                field = self.field, 
                label_prefix= self.prefix, 
                starting_value = self.starting_value
            )
            nodes.add_node(node_color.name)
        except:
            self.report({"WARNING"}, message = f"{self.node_propperty} not available for object.")
        return {"FINISHED"}
    
    def invoke(self, context, event):
        return self.execute(context)

class MN_OT_selection_custom(bpy.types.Operator):
    bl_idname = "mn.selection_custom"
    bl_label = "Chain Selection"
    bl_options = {"REGISTER", "UNDO"}
    
    description: bpy.props.StringProperty(name = "description", default = "")
    
    field: bpy.props.StringProperty(name = "field", default = "chain_id")
    prefix: bpy.props.StringProperty(name = "prefix", default = "Chain ")
    node_property: bpy.props.StringProperty(name = "node_property", default = "chain_id_unique")
    node_name: bpy.props.StringProperty(name = "node_name", default = "chain")
    starting_value: bpy.props.IntProperty(name = "starting_value", default = 0)
    
    @classmethod
    def poll(cls, context):
        return True
    
    @classmethod
    def description(cls, context, properties):
        return properties.description
    
    def execute(self, context):
        obj = context.view_layer.objects.active
        node_chains = nodes.chain_selection(
            node_name = f'MN_select_{self.node_name}_{obj.name}',
            input_list = obj[self.node_property], 
            starting_value = self.starting_value,
            attribute = self.field, 
            label_prefix = self.prefix
            )
        
        nodes.add_node(node_chains.name)
        
        return {"FINISHED"}

class MN_OT_Residues_Selection_Custom(bpy.types.Operator):
    bl_idname = "mn.residues_selection_custom"
    bl_label = "Multiple Residue Selection"
    bl_description = "Create a selection based on the provided residue strings.\nThis \
        node is built on a per-molecule basis, taking into account the residues that \
        were input."
    bl_options = {"REGISTER", "UNDO"}

    input_resid_string: bpy.props.StringProperty(
        name="Select residue IDs: ",
        description="Enter a string value.",
        default="19,94,1-16"
    )

    @classmethod
    def poll(cls, context):
        return True
    
    def execute(self, context):
        obj = bpy.context.view_layer.objects.active
        node_residues = nodes.resid_multiple_selection(
            node_name = 'MN_select_res_id_custom', 
            input_resid_string = self.input_resid_string, 
            )
    
        nodes.add_node(node_residues.name)
        return {"FINISHED"}

    def invoke(self, context, event):
        return context.window_manager.invoke_props_dialog(self)

def button_custom_color(layout, text, field, prefix, property, node_name, starting_value = 0):
    op = layout.operator('mn.color_custom', text = text)
    op.field = field
    op.prefix = prefix
    op.node_property = property
    op.node_name = node_name
    op.starting_value = starting_value
    op.description = f"Choose individual colors for each {text}"

def button_custom_selection(layout, text, field, prefix, property, node_name, starting_value = 0):
    op = layout.operator('mn.selection_custom', text = text)
    op.field = field
    op.prefix = prefix
    op.node_property = property
    op.node_name = node_name
    op.starting_value = starting_value
    op.description = f"Create individual selections for each {text}"

class MN_MT_Node_Color(bpy.types.Menu):
    bl_idname = 'MN_MT_NODE_COLOR'
    bl_label = ''
    
    @classmethod
    def poll(cls, context):
        return True
    
    def draw(self, context):
        layout = self.layout
        layout.operator_context = "INVOKE_DEFAULT"
        menu_item_interface(layout, 'Set Color', 'MN_color_set', 
                            "Sets a new color for the selected atoms")
        layout.separator()
        menu_item_interface(layout, 'Goodsell Colors', 'MN_color_goodsell', 
                            "Adjusts the given colors to copy the 'Goodsell Style'.\n \
                            Darkens the non-carbon atoms and keeps the carbon atoms \
                            the same color. Highlights differences without being too \
                            visually busy")
        layout.separator()
        # menu_item_interface(layout, 'Color by B Factor', 'MN_color_map_attribute')
        menu_item_interface(layout, 'Attribute Map', 'MN_color_attribute_map')
        menu_item_interface(layout, 'Attribute Random', 'MN_color_attribute_random')
        layout.separator()
        # menu_item_color_chains(layout, 'Color by Chains')
        button_custom_color(layout, 'Chain', 'chain_id', 'Chain', 'chain_id_unique', 'chain')
        button_custom_color(layout, 'Entity', 'entity_id', '', 'entity_names', 'entity')
        button_custom_color(layout, 'Ligand', 'res_name', '', 'ligands', 'ligand', starting_value = 100)
        layout.separator()
        
        menu_item_interface(layout, 'Backbone', 'MN_color_backbone')
        menu_item_interface(layout, 'Secondary Structure', 'MN_color_sec_struct', 
                            "Specify colors based on the secondary structure")
        menu_item_interface(layout, 'Element', 'MN_color_element', 
                            "Choose a color for each of the first 20 elements")
        menu_item_interface(layout, 'Atomic Number', 'MN_color_atomic_number',
                            "Creates a color based on atomic_number field")
        menu_item_interface(layout, 'Res Name Peptide', 'MN_color_res_name_peptide')
        menu_item_interface(layout, 'Res Name Nucleic', 'MN_color_res_name_nucleic')
        menu_item_interface(layout, 'Element Common', 'MN_color_common', 
                            "Choose a color for the most common elements in PDB \
                            structures")

class MN_MT_Node_Bonds(bpy.types.Menu):
    bl_idname = 'MN_MT_NODE_BONDS'
    bl_label = ''
    
    @classmethod
    def poll(cls, context):
        return True
    
    def draw(self, context):
        layout = self.layout
        layout.operator_context = "INVOKE_DEFAULT"
        menu_item_interface(layout, 'Find Bonds', 'MN_bonds_find', 
                            "Finds bonds between atoms based on distance.\n\
                            Based on the vdw_radii for each point, finds other points \
                            within a certain radius to create a bond to. Does not \
                            preserve the index for the points. Does not detect bond type")
        menu_item_interface(layout, 'Break Bonds', 'MN_bonds_break', 
                            "Will delete a bond between atoms that already exists \
                            based on a distance cutoff")
        

class MN_MT_Node_Style(bpy.types.Menu):
    bl_idname = 'MN_MT_NODE_SYLE'
    bl_label = ''
    
    @classmethod
    def poll(cls, context):
        return True
    
    def draw(self, context):
        layout = self.layout
        layout.operator_context = "INVOKE_DEFAULT"
        menu_item_interface(layout, 'Presets', 'MN_style_presets')
        layout.separator()
        menu_item_interface(layout, 'Atoms', 'MN_style_atoms', 
                            'A sphere atom representation, visible ONLY in Cycles. \
                            Based on point-cloud rendering')
        menu_item_interface(layout, 'Cartoon', 'MN_style_cartoon', 
                            'Create a cartoon representation, highlighting secondary \
                            structure through arrows and ribbons.')
        menu_item_interface(layout, 'Ribbon Protein', 'MN_style_ribbon_protein', 
                            'Create a ribbon mesh based off of the alpha-carbons of \
                            the structure')
        menu_item_interface(layout, 'Ribbon Nucleic', 'MN_style_ribbon_nucleic', 
                            'Create a ribbon mesh and instanced cylinders for nucleic \
                            acids.')
        layout.operator('mn.style_surface_custom', 
                                  text = 'Surface Split Chains', 
                                  emboss = True, 
                                  depress = True)
        menu_item_interface(layout, 'Ball and Stick', 'MN_style_ball_and_stick', 
                            "A style node to create ball and stick representation. \
                            Icospheres are instanced on atoms and cylinders for bonds. \
                            Bonds can be detected if they are not present in the \
                            structure")
        menu_item_interface(layout, 'Sticks', 'MN_style_sticks', 
                            "Turn each bond into a cylinder mesh")
        layout.separator()
        layout.label(text = 'Utilities')

        menu_item_interface(layout, 'Surface', 'MN_style_surface', 
                            "Create a single joined surface representation. \
                            Generates an isosurface based on atomic vdw_radii. All \
                            chains are part of the same surface. Use Surface Split \
                            Chains to have a single surface per chain")
        # menu_item_interface(layout, 'Cartoon Utilities', 'MN_style_cartoon_utils')


class MN_MT_Node_Select(bpy.types.Menu):
    bl_idname = 'MN_MT_NODE_SELECT'
    bl_label = ''
    
    @classmethod
    def poll(cls, context):
        return True
    
    def draw(self, context):
        layout = self.layout
        layout.operator_context = "INVOKE_DEFAULT"
        menu_item_interface(layout, 'Separate Atoms', 'MN_select_separate_atoms', 
                            "Separate atoms based on a selection field.\n" +
                            "Takes atoms and splits them into the selected atoms the \
                            inverted atoms, based on a selection field")
        menu_item_interface(layout, 'Separate Polymers', 'MN_select_separate_polymers', 
                            "Separate the Geometry into the different polymers.\n" + 
                            "Outputs for protein, nucleic & sugars")
        layout.separator()
        button_custom_selection(layout, 'Chain', 'chain_id', 'Chain ', 'chain_id_unique', 'chain')
        button_custom_selection(layout, 'Entity', 'entity_id', '', 'entity_names', 'entity')
        button_custom_selection(layout, 'Ligands', 'res_name', '', 'ligands', 'ligand', starting_value = 100)
        layout.separator()
        menu_item_interface(layout, 'Secondary Structure', 'MN_select_sec_struct')
        menu_item_interface(layout, 'Backbone', 'MN_select_backbone', 
                            "Select atoms it they are part of the side chains or backbone.")
        menu_item_interface(layout, 'Atomic Number', 'MN_select_atomic_number', 
                            "Create a selection if input value equal to the \
                            atomic_number field.")
        menu_item_interface(layout, 'Element', 'MN_select_element', 
                            "Create a selection of particular elements by name. Only \
                            first 20 elements supported")
        menu_item_interface(layout, 'Attribute', 'MN_select_attribute')
        menu_item_interface(layout, 'Bonded Atoms', 'MN_select_bonded', 
                            "Based on an initial selection, finds atoms which are \
                            within a certain number of bonds away")
        layout.separator()
        menu_item_interface(layout, 'Proximity', 'MN_select_proximity', 
                            "Select atoms within a certain proximity of some target atoms.")
        menu_item_interface(layout, 'Cube', 'MN_select_cube', 
                            "Create a selection using an Empty Cube", 
                            node_link = False)
        menu_item_interface(layout, 'Sphere', 'MN_select_sphere', 
                            "Create a selection using an Empty Sphere", 
                            node_link = False)
        layout.separator()
        layout.operator('mn.residues_selection_custom', 
                        text = 'Res ID', 
                        emboss = True, 
                        depress = True)                        
        menu_item_interface(layout, 'Res ID Single', 'MN_select_res_id_single', 
                            "Create a selection if res_id matches input field")
        menu_item_interface(layout, 'Res ID Range', 'MN_select_res_id_range', 
                            "Create a selection if the res_id is within the given \
                            thresholds")
        menu_item_interface(layout, 'Res Name Peptide', 'MN_select_res_name_peptide', 
                            "Create a selection of particular amino acids by name")
        menu_item_interface(layout, 'Res Name Nucleic', 'MN_select_res_name_nucleic', 
                            "Create a selection of particular nucleic acids by name")
        menu_item_interface(layout, 'Res Whole', 'MN_select_whole_res', 
                            "Expand the selection to every atom in a residue, if any \
                            of those atoms are in the initial selection")

class MN_MT_Node_Assembly(bpy.types.Menu):
    bl_idname = 'MN_MT_NODE_ASSEMBLY'
    bl_label = ''
    
    @classmethod
    def poll(cls, context):
        return True
    
    def draw(self, context):
        layout = self.layout
        layout.operator_context = "INVOKE_DEFAULT"
        layout.operator("mn.assembly_bio", 
                        text = "Biological Assembly", 
                        emboss = True, 
                        depress=True
                        )
        menu_item_interface(layout, 'Center Assembly', 'MN_assembly_center', 
                            "Center the structure on the world origin based on \
                            bounding box")

class MN_MT_Node_Membranes(bpy.types.Menu):
    bl_idname = 'MN_MT_NODE_MEMBRANES'
    bl_label = ''
    
    @classmethod
    def poll(cls, context):
        return True
    
    def draw(self, context):
        layout = self.layout
        layout.operator_context = "INVOKE_DEFAULT"
        menu_item_interface(layout, 'Setup Atomic Properties', 'MN_prop_setup')

class MN_MT_Node_DNA(bpy.types.Menu):
    bl_idname = 'MN_MT_NODE_DNA'
    bl_label = ''
    
    @classmethod
    def poll(cls, context):
        return True
    
    def draw(self, context):
        layout = self.layout
        layout.operator_context = "INVOKE_DEFAULT"
        menu_item_interface(layout, 'Double Helix', 'MN_dna_double_helix', 
                            "Create a DNA double helix from an input curve.\n" + 
                            "Takes an input curve and instances for the bases, returns \
                            instances of the bases in a double helix formation")
        menu_item_interface(layout, 'Bases', 'MN_dna_bases', 
                            "Provide the DNA bases as instances to be styled and \
                            passed onto the Double Helix node")
        layout.separator()
        menu_item_interface(layout, 'Style Atoms Cyeles', 'MN_dna_style_atoms_cycles', 
                            "Style the DNA bases with spheres only visible in Cycles")
        menu_item_interface(layout, 'Style Atoms EEVEE', 'MN_dna_style_atoms_eevee', 
                            "Style the DNA bases with spheres visible in Cycles and \
                            EEVEE")
        menu_item_interface(layout, 'Style Surface', 'MN_dna_style_surface', 
                            "Style the DNA bases with surface representation")
        menu_item_interface(layout, 'Style Ball and Stick', 
                            'MN_dna_style_ball_and_stick', 
                            "Style the DNA bases with ball and stick representation")

class MN_MT_Node_Animate(bpy.types.Menu):
    bl_idname = 'MN_MT_NODE_ANIMATE'
    bl_label = ''
    
    @classmethod
    def poll(cls, context):
        return True
    
    def draw(self, context):
        layout = self.layout
        layout.operator_context = "INVOKE_DEFAULT"
        menu_item_interface(layout, 'Animate Frames', 'MN_animate_frames', 
                            "Interpolate between frames of a trajectory." + 
                            "Given a collection of frames for a trajectory, this node \
                            interpolates between them from start to finish based on \
                            the Animate field taking a value from 0 to 1. The \
                            positions of the Atoms are then moved based on this field")
        # menu_item_interface(layout, 'Animate Field', 'MN_animate_field')
        menu_item_interface(layout, 'Animate Value', 'MN_animate_value', 
                            "Animates between given start and end values, based on \
                            the input start and end frame of the timeline. Clamped \
                            will limit the output to the 'To Min' and 'To Max', while \
                            unclamped will continue to interpolate past these values. \
                            'Smoother Step' will ease in and out of these values, with \
                            default being linear interpolation")
        layout.separator()
        menu_item_interface(layout, 'Res Wiggle', "MN_animate_res_wiggle", 
                            "Wiggles the side chains of amino acids based on b_factor, \
                            adding movement to a structure.")
        menu_item_interface(layout, 'Res to Curve', "MN_animate_res_to_curve", 
                            "Takes atoms and maps them along a curve, as a single \
                            long peptide chain.")
        layout.separator()
        menu_item_interface(layout, 'Noise Position', 'MN_animate_noise_position', 
                            "Generate 3D noise field based on the position attribute")
        menu_item_interface(layout, 'Noise Field', 'MN_animate_noise_field', 
                            "Generate a 3D noise field based on the given field")
        menu_item_interface(layout, 'Noise Repeat', 'MN_animate_noise_repeat', 
                            "Generate a 3D noise field that repeats, based on the \
                            given field")

class MN_MT_Node_Utilities(bpy.types.Menu):
    bl_idname = 'MN_MT_NODE_UTILITIES'
    bl_label = ''
    
    @classmethod
    def poll(cls, context):
        return True
    
    def draw(self, context):
        layout = self.layout
        layout.operator_context = "INVOKE_DEFAULT"
        menu_item_interface(layout, 'Curve Resample', 'MN_utils_curve_resample')
        menu_item_interface(layout, 'Determine Secondary Structure', 'MN_utils_dssp')
        menu_item_interface(layout, 'Cartoon Utilities', 'MN_utils_style_cartoon')
        menu_item_interface(layout, 'Atoms Cycles', 'MN_utils_style_atoms_cycles', 
                            'A sphere atom representation, visible ONLY in Cycles. \
                            Based on point-cloud rendering')
        menu_item_interface(layout, 'Atoms EEVEE', 'MN_utils_style_atoms_eevee', 
                            'A sphere atom representation, visible in EEVEE and \
                            Cycles. Based on mesh instancing which slows down viewport \
                            performance')

class MN_MT_Node_CellPack(bpy.types.Menu):
    bl_idname = "MN_MT_NODE_CELLPACK"
    bl_label = ''
    
    @classmethod
    def poll(cls, context):
        return True
    
    def draw(self, context):
        layout = self.layout
        menu_item_interface(layout, 'Pack Instances', "MN_pack_instances")

class MN_MT_Node_Density(bpy.types.Menu):
    bl_idname = 'MN_MT_NODE_DENSITY'
    bl_label = ''
    
    @classmethod
    def poll(cls, context):
        return True
    
    def draw(self, context):
        layout = self.layout
        layout.operator_context = "INVOKE_DEFAULT"
        menu_item_interface(layout, 'Style Surface', 'MN_density_style_surface')
        menu_item_interface(layout, 'Style Wire', 'MN_density_style_wire')
        menu_item_interface(layout, 'Sample Nearest Attribute', 'MN_density_sample_searest')

class MN_MT_Node(bpy.types.Menu):
    bl_idname = "MN_MT_NODE"
    bl_label = "Menu for Adding Nodes in GN Tree"

    @classmethod
    def poll(cls, context):
        return not (False)

    def draw(self, context):
        layout = self.layout.column_flow(columns=1)
        layout.operator_context = "INVOKE_DEFAULT"
        layout.menu('MN_MT_NODE_SYLE', 
                    text='Style', icon_value=77)
        layout.menu('MN_MT_NODE_SELECT', 
                    text='Selection', icon_value=256)
        layout.menu('MN_MT_NODE_COLOR', 
                    text='Color', icon = 'COLORSET_07_VEC')
        layout.menu('MN_MT_NODE_ANIMATE', 
                    text='Animation', icon_value=409)
        layout.menu('MN_MT_NODE_ASSEMBLY', 
                    text='Assemblies', icon = 'GROUP_VERTEX')
<<<<<<< HEAD
        layout.menu('MN_MT_NODE_CELLPACK', 
                    text = 'CellPack', icon = 'PARTICLE_POINT')
        layout.menu('MN_MT_NODE_DENSITY', icon = "LIGHTPROBE_CUBEMAP", 
=======
        layout.menu('MN_MT_NODE_DENSITY', icon = "VOLUME_DATA", 
>>>>>>> 0b90f84e
                    text = "Density")
        layout.menu('MN_MT_NODE_DNA', 
                    text='DNA', icon='GP_SELECT_BETWEEN_STROKES')
        # layout.menu('MN_MT_NODE_BONDS', 
        #             text='Bonds', icon = 'FIXED_SIZE')
        layout.menu('MN_MT_NODE_UTILITIES', 
                    text='Utilities', icon_value=92)

def MN_add_node_menu(self, context):
    if ('GeometryNodeTree' == bpy.context.area.spaces[0].tree_type):
        layout = self.layout
        layout.menu('MN_MT_NODE', text='Molecular Nodes', icon_value=88)<|MERGE_RESOLUTION|>--- conflicted
+++ resolved
@@ -758,13 +758,9 @@
                     text='Animation', icon_value=409)
         layout.menu('MN_MT_NODE_ASSEMBLY', 
                     text='Assemblies', icon = 'GROUP_VERTEX')
-<<<<<<< HEAD
         layout.menu('MN_MT_NODE_CELLPACK', 
                     text = 'CellPack', icon = 'PARTICLE_POINT')
         layout.menu('MN_MT_NODE_DENSITY', icon = "LIGHTPROBE_CUBEMAP", 
-=======
-        layout.menu('MN_MT_NODE_DENSITY', icon = "VOLUME_DATA", 
->>>>>>> 0b90f84e
                     text = "Density")
         layout.menu('MN_MT_NODE_DNA', 
                     text='DNA', icon='GP_SELECT_BETWEEN_STROKES')
